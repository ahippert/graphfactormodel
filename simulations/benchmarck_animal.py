--- conflicted
+++ resolved
@@ -14,14 +14,7 @@
 from sklearn.cluster import SpectralClustering
 
 from sknetwork.embedding import PCA
-from src.estimators import SGLkComponents, GLasso, kmeans, louvain
-
-<<<<<<< HEAD
-import src.visualization as vis
-from src.estimators import SGLkComponents, NGL
-from src.utils import format_pipeline_name
-=======
->>>>>>> e5f4f6b5
+from src.estimators import SGLkComponents, NGL, GLasso, kmeans, louvain
 
 if __name__ == "__main__":
 
@@ -88,15 +81,11 @@
     )
 
 
-    list_names = ['GLasso', 'SGL']
-    list_pipelines = [GLasso, SGL]
+    list_names = ['GLasso', 'SGL', 'NGL']
+    list_pipelines = [GLasso, SGL, NGL]
 
     # Doing estimation
-<<<<<<< HEAD
-    for pipeline in [Glasso, SGL, NGL]:
-=======
     for pipeline, name in zip(list_pipelines, list_names):
->>>>>>> e5f4f6b5
         print("----------------------------------------------------------")
         print("----------------------------------------------------------")
         print("Doing estimation with :", name)
@@ -155,7 +144,4 @@
 
         nt.show(f'animaldata_{name}.html')
 
-<<<<<<< HEAD
-=======
     plt.show()
->>>>>>> origin/Alex